--- conflicted
+++ resolved
@@ -408,18 +408,10 @@
         print("[INFO] Reading environment from: {}".format(environment_file))
         with open(environment_file, "r") as file_handle:
             for line in file_handle.readlines():
-<<<<<<< HEAD
                 # No need to quote, accounts for blanks
                 tokens = COMMENT_REGEX.sub("", line.strip()).split(None, 1) + [""]
                 if len(tokens) >= 2:
                     self.environment[tokens[0]] = self.sub_environment_values(tokens[1])
-=======
-                tokens = COMMENT_REGEX.sub("", line.strip()).split(
-                    None, 1
-                )  # No need to quote
-                if len(tokens) == 2:
-                    self.environment[tokens[0]] = tokens[1]
->>>>>>> d3969bff
 
     @staticmethod
     def _cmake_validate_source_dir(source_dir):
